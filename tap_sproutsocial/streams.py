"""Stream type classes for tap-sproutsocial."""

from __future__ import annotations

import sys
import re
import typing as t
import json
import os
from datetime import datetime

from singer_sdk import typing as th  # JSON Schema typing helpers

from tap_sproutsocial.client import SproutSocialStream

if sys.version_info >= (3, 9):
    import importlib.resources as importlib_resources
else:
    import importlib_resources

SCHEMAS_DIR = importlib_resources.files(__package__) / "schemas"

class CustomerProfilesStream(SproutSocialStream):
    """Define Conversations List stream

    This stream is used to call the /metadata/customer endpoint which returns a list
    of customer profile ids.

    This stream is used as a parent stream for PostAnalyticsStream.
    """
    name = "customer_profiles"
    path = "/metadata/customer"
    primary_keys = str(["customer_profile_id"])
    schema_filepath = SCHEMAS_DIR / "customer_profiles.json"

    def get_child_context(self, record: dict, context: dict | None) -> str:
        """Returns a comma-separated string containing the customer profile IDs 
        for the children streams.

        The metadata/customer endpoint contains the customer profile id associated 
        with the account and is required for other endpoints including the PostAnalyticsStream.
    
        The returned string is a comma-separated list of customer profile IDs.
        """
        return {"customer_profile_id_list": str(record["customer_profile_id"])}

class CustomerTagsStream(SproutSocialStream):
    """Define Customer Tags stream."""
    name = "customer_tags"
    path = "/metadata/customer/tags"
    primary_keys = ["tag_id"]
    rest_method = "GET"
    schema_filepath = SCHEMAS_DIR / "customer_tags.json"

class PostAnalyticsStream(SproutSocialStream):
    """Define Post Analytics stream."""
    name = "post_analytics"
    path = "/analytics/posts"
    primary_keys = ["guid"]
<<<<<<< HEAD
    parent_stream_type = CustomerProfilesStream
=======
>>>>>>> b60b48f5
    rest_method = "POST"
    schema_filepath = SCHEMAS_DIR / "post_analytics_response.json"
    ignore_parent_replication_keys = True

    def extract_fields_and_metrics(self) -> tuple[list[str], list[str]]:
        """Extract fields from properties and metrics from post_analytics.json."""
        SCHEMAS_DIR = importlib_resources.files(__package__) / "schemas"
        config_file = SCHEMAS_DIR / "post_analytics_request.json"

        with config_file.open() as f:
            config_data = json.load(f)

            data_properties = config_data.get("properties", {}).get("data", {}).get("items", {}).get("properties", {})
            fields = [key for key in data_properties.keys() if key != "metrics"]
            metrics = list(data_properties.get("metrics", {}).get("properties", {}).keys())

        return fields, metrics

    def prepare_request_payload(
        self,
        context: Context | None,  # noqa: ARG002
        next_page_token: Any | None,  # noqa: ARG002, ANN401
    ) -> dict | None:
        """Prepare the data payload for the REST API request.

        By default, no payload will be sent (return None).

        Args:
            context: The stream context.
            next_page_token: The next page index or value.

        Returns:
            A dictionary with the JSON body for a POST requests.
        """
        start_date_str = self.config.get("start_date", "")
        start_date = f"{start_date_str}T00:00:00"
        end_date = datetime.now().strftime('%Y-%m-%dT%H:%M:%S')

        payload: dict = {}
        payload["limit"] = 100 # Default: 50, Max: 100
        payload["page"] = 1  # Default page number

        if self.name == "post_analytics":
            fields, metrics = self.extract_fields_and_metrics()
            payload["fields"] = fields
            payload["metrics"] = metrics

            customer_profile_id_list = context.pop('customer_profile_id_list', '')
            filters = [
<<<<<<< HEAD
                f"customer_profile_id.eq({customer_profile_id_list})",
                f"created_time.in({start_date}..{end_date})"
=======
                f"customer_profile_id.eq({customer_profile_id})", 
                f"created_time.in({start_date}..{end_date})",
>>>>>>> b60b48f5
            ]

            payload["sort"] = ["guid:asc"]
            payload["filters"] = filters

            if next_page_token is not None:
                self.logger.info(f"Next token: {next_page_token}")
                filters.append(f"guid.gt({next_page_token})")

        return payload

    def post_process(
        self,
        row: dict,
        context: Context | None = None,  # noqa: ARG002
    ) -> dict | None:
        """Modifies an individual record from a data stream 
            by obfuscating certain parts of the text, as required.

        Args:
            row: An individual record from the stream.
            context: The stream context.

        Returns:
            The updated record dictionary, or ``None`` to skip the record.
        """
        company_name=self.config.get("company_name", None)
        text = row.get('text')

        if text is not None and company_name is not None:
            pattern = r'@(?!{})[^\s]+'.format(re.escape(company_name))
            obfuscated_text = re.sub(pattern, '[Obfuscated]', text)
            row['text'] = obfuscated_text

            start_date_str = self.config.get("start_date", "")
            row['start_time'] = f"{start_date_str}T00:00:00"

        return row

    def get_records(self, context: Optional[dict]) -> Iterable[Dict[str, Any]]:
        """Return a generator of row-type dictionary objects.

        Each row emitted should be a dictionary of property names to their values.

        Args:
            context: Stream partition or context dictionary.

        Yields:
            One item per (possibly processed) record in the API.
        """
        try:
            for record in self.request_records(context):
                transformed_record = self.post_process(record, context)
                if transformed_record is None:
                    # Record filtered out during post_process()
                    continue
                yield transformed_record
        except Exception as e:
            self.logger.warning(f"An error occurred: {e}")<|MERGE_RESOLUTION|>--- conflicted
+++ resolved
@@ -57,10 +57,6 @@
     name = "post_analytics"
     path = "/analytics/posts"
     primary_keys = ["guid"]
-<<<<<<< HEAD
-    parent_stream_type = CustomerProfilesStream
-=======
->>>>>>> b60b48f5
     rest_method = "POST"
     schema_filepath = SCHEMAS_DIR / "post_analytics_response.json"
     ignore_parent_replication_keys = True
@@ -110,13 +106,8 @@
 
             customer_profile_id_list = context.pop('customer_profile_id_list', '')
             filters = [
-<<<<<<< HEAD
-                f"customer_profile_id.eq({customer_profile_id_list})",
-                f"created_time.in({start_date}..{end_date})"
-=======
                 f"customer_profile_id.eq({customer_profile_id})", 
                 f"created_time.in({start_date}..{end_date})",
->>>>>>> b60b48f5
             ]
 
             payload["sort"] = ["guid:asc"]
